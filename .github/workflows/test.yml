name: test

on:
  workflow_dispatch:
  push:
    branches:
      - main
  pull_request:
    branches:
      - main

jobs:
  test:
    name: Execute Tests
    runs-on: ubuntu-20.04
    strategy:
      matrix:
        node-version: [14.x, 16.x]
    steps:
    - uses: actions/checkout@v2
    - name: Use Node.js ${{ matrix.node-version }}
      uses: actions/setup-node@v1
      with:
        node-version: ${{ matrix.node-version }}
    - name: Install dependencies
      run: |
        npm ci --no-audit --no-fund
    - name: Run tests
      run: npm run test
      env:
        CI: true
    - name: Create Coverage summary file
      uses: irongut/CodeCoverageSummary@v1.3.0
      with:
        filename: ./coverage/cobertura-coverage.xml
        format: markdown
        output: both
    - name: Write PR meta to file
      run: |
        echo "PR_HEADSHA=${{ github.event.pull_request.head.sha }}" >> pr.env
        echo "PR_NUMBER=${{ github.event.pull_request.number }}"    >> pr.env
    - name: Upload PR meta and Coverage summery artifacts
      uses: actions/upload-artifact@v2
      with:
        name: pr-comment-meta
        path: |
          pr.env
          code-coverage-results.md
<<<<<<< HEAD
        retention-days: 1
    # - name: Add Coverage PR comment
    #   uses: marocchino/sticky-pull-request-comment@v2
    #   if: github.event_name == 'pull_request'
    #   with:
    #     recreate: true
    #     path: code-coverage-results.md
=======
        retention-days: 1
>>>>>>> 132c6ce6
<|MERGE_RESOLUTION|>--- conflicted
+++ resolved
@@ -46,14 +46,4 @@
         path: |
           pr.env
           code-coverage-results.md
-<<<<<<< HEAD
-        retention-days: 1
-    # - name: Add Coverage PR comment
-    #   uses: marocchino/sticky-pull-request-comment@v2
-    #   if: github.event_name == 'pull_request'
-    #   with:
-    #     recreate: true
-    #     path: code-coverage-results.md
-=======
-        retention-days: 1
->>>>>>> 132c6ce6
+        retention-days: 1