--- conflicted
+++ resolved
@@ -35,14 +35,6 @@
         filename: ./coverage/cobertura-coverage.xml
         format: markdown
         output: both
-<<<<<<< HEAD
-    - name: Add Coverage PR comment
-      uses: marocchino/sticky-pull-request-comment@v2
-      if: github.event_name == 'pull_request'
-      with:
-        recreate: true
-        path: code-coverage-results.md
-=======
     - name: Write PR meta to file
       run: |
         echo "PR_HEADSHA=${{ github.event.pull_request.head.sha }}" >> pr.env
@@ -60,5 +52,4 @@
     #   if: github.event_name == 'pull_request'
     #   with:
     #     recreate: true
-    #     path: code-coverage-results.md
->>>>>>> 86fb4e75
+    #     path: code-coverage-results.md